--- conflicted
+++ resolved
@@ -3,11 +3,8 @@
 MKFILE_PATH := $(abspath $(lastword $(MAKEFILE_LIST)))
 PROJECT_PATH := $(patsubst %/,%,$(dir $(MKFILE_PATH)))
 GO ?= go
-<<<<<<< HEAD
 KUADRANT_NAMESPACE=kuadrant-system
 VERSION := $(shell git rev-parse --short=7 HEAD)
-=======
->>>>>>> 08f8fbf1
 
 all: help
 
